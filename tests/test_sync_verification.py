--- conflicted
+++ resolved
@@ -208,12 +208,8 @@
 
         # Verify all messages are stored
         with sqlite3.connect(database_manager.db_path) as conn:
-<<<<<<< HEAD
-            cursor = conn.execute("""
-=======
             cursor = conn.execute(
                 """
->>>>>>> 906acd6c
                 SELECT COUNT(*) FROM messages
                 WHERE conversation_id = ?
             """,
@@ -246,12 +242,8 @@
             assert len(stored_conv_ids) > 0, "No conversations with messages found in database"
 
             for conv_id in stored_conv_ids:
-<<<<<<< HEAD
-                cursor = conn.execute("""
-=======
                 cursor = conn.execute(
                     """
->>>>>>> 906acd6c
                     SELECT created_at FROM messages
                     WHERE conversation_id = ?
                     ORDER BY created_at
