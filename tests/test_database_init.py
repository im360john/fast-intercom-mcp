"""Tests for database initialization and health checks."""

import os
import sqlite3
import tempfile
from datetime import datetime, timedelta
from pathlib import Path
from unittest.mock import patch

import pytest

from fast_intercom_mcp.database import DatabaseManager
from fast_intercom_mcp.models import Conversation, Message


@pytest.fixture
def temp_db_path():
    """Create a temporary database file for testing."""
    with tempfile.NamedTemporaryFile(suffix=".db", delete=False) as tmp_file:
        db_path = tmp_file.name

    yield db_path

    # Cleanup
    if os.path.exists(db_path):
        os.unlink(db_path)


@pytest.fixture
def test_db_manager(temp_db_path):
    """Create a DatabaseManager instance for testing."""
    return DatabaseManager(db_path=temp_db_path, pool_size=1)


class TestDatabaseInitialization:
    """Test database initialization and schema creation."""

    def test_database_initialization(self, test_db_manager):
        """Test database initialization and schema creation."""
        # Database should be initialized automatically
        assert os.path.exists(test_db_manager.db_path)

        # Test connection
        with sqlite3.connect(test_db_manager.db_path) as conn:
            # Verify we can execute a simple query
            cursor = conn.execute("SELECT 1")
            assert cursor.fetchone()[0] == 1

    def test_database_tables_exist(self, test_db_manager):
        """Test that all required tables are created."""
        with sqlite3.connect(test_db_manager.db_path) as conn:
            # Get all table names
            cursor = conn.execute("""
                SELECT name FROM sqlite_master
                WHERE type='table' AND name NOT LIKE 'sqlite_%'
                ORDER BY name
            """)
            tables = [row[0] for row in cursor.fetchall()]

            # Check expected tables exist
            expected_tables = [
                "conversations",
                "messages",
                "sync_periods",
                "sync_metadata",
                "request_patterns",
                "conversation_sync_state",
                "message_threads",
                "schema_version",
            ]

            for table in expected_tables:
                assert table in tables, f"Table '{table}' not found in database"

    def test_database_indexes_exist(self, test_db_manager):
        """Test that performance indexes are created."""
        with sqlite3.connect(test_db_manager.db_path) as conn:
            # Get all index names
            cursor = conn.execute("""
                SELECT name FROM sqlite_master
                WHERE type='index' AND name NOT LIKE 'sqlite_%'
            """)
            indexes = [row[0] for row in cursor.fetchall()]

            # Check some key indexes exist
            expected_indexes = [
                "idx_conversations_created_at",
                "idx_conversations_updated_at",
                "idx_messages_conversation_id",
                "idx_messages_created_at",
            ]

            for idx in expected_indexes:
                assert idx in indexes, f"Index '{idx}' not found in database"

    def test_database_views_exist(self, test_db_manager):
        """Test that database views are created."""
        with sqlite3.connect(test_db_manager.db_path) as conn:
            # Get all view names
            cursor = conn.execute("""
                SELECT name FROM sqlite_master
                WHERE type='view'
            """)
            views = [row[0] for row in cursor.fetchall()]

            # Check expected views exist
            expected_views = [
                "conversations_needing_sync",
                "conversations_needing_incremental_sync",
            ]

            for view in expected_views:
                assert view in views, f"View '{view}' not found in database"

    def test_schema_version_tracking(self, test_db_manager):
        """Test that schema version is properly tracked."""
        with sqlite3.connect(test_db_manager.db_path) as conn:
            cursor = conn.execute("SELECT MAX(version) FROM schema_version")
            current_version = cursor.fetchone()[0]

            assert current_version == 2, f"Expected schema version 2, got {current_version}"

    def test_foreign_keys_enabled(self, test_db_manager):
        """Test that foreign key constraints are enabled."""
        with sqlite3.connect(test_db_manager.db_path) as conn:
            # Enable foreign keys as the database manager does
            conn.execute("PRAGMA foreign_keys = ON")
            cursor = conn.execute("PRAGMA foreign_keys")
            foreign_keys_enabled = cursor.fetchone()[0]

            assert foreign_keys_enabled == 1, "Foreign keys should be enabled"

    def test_pool_size_validation(self, temp_db_path):
        """Test that pool size validation works."""
        # Valid pool size
        db_manager = DatabaseManager(db_path=temp_db_path, pool_size=5)
        assert db_manager.pool_size == 5

        # Invalid pool sizes should raise ValueError
        with pytest.raises(ValueError, match="Database pool size must be between 1 and 20"):
            DatabaseManager(db_path=temp_db_path, pool_size=0)

        with pytest.raises(ValueError, match="Database pool size must be between 1 and 20"):
            DatabaseManager(db_path=temp_db_path, pool_size=25)

    def test_default_database_path(self):
        """Test that default database path is created correctly."""
<<<<<<< HEAD
        with tempfile.TemporaryDirectory() as temp_dir, patch('pathlib.Path.home') as mock_home:
            mock_home.return_value = Path(temp_dir)
=======
        with tempfile.TemporaryDirectory() as temp_dir:
            with patch("pathlib.Path.home") as mock_home:
                mock_home.return_value = Path(temp_dir)
>>>>>>> 906acd6c

            # Create the database manager with default path
            db_manager = DatabaseManager()

<<<<<<< HEAD
            expected_path = Path(temp_dir) / '.fastintercom' / 'data.db'
            assert db_manager.db_path == expected_path
=======
                expected_path = Path(temp_dir) / ".fastintercom" / "data.db"
                assert db_manager.db_path == expected_path
>>>>>>> 906acd6c

            # Verify the directory and file were created
            assert expected_path.parent.exists(), "Database directory should be created"
            assert expected_path.exists(), "Database file should be created"


class TestDatabaseOperations:
    """Test basic database operations."""

    def test_store_and_retrieve_conversations(self, test_db_manager):
        """Test storing and retrieving conversations."""
        # Create test data
        message1 = Message(
            id="msg1", author_type="user", body="Hello, I need help", created_at=datetime.now()
        )

        message2 = Message(
            id="msg2", author_type="admin", body="How can I help you?", created_at=datetime.now()
        )

        conversation = Conversation(
            id="conv1",
            created_at=datetime.now() - timedelta(hours=1),
            updated_at=datetime.now(),
            messages=[message1, message2],
            customer_email="test@example.com",
            tags=["support", "urgent"],
        )

        # Store conversation
        stored_count = test_db_manager.store_conversations([conversation])
        assert stored_count == 1

        # Retrieve conversation
        retrieved = test_db_manager.search_conversations(
            customer_email="test@example.com", limit=10
        )

        assert len(retrieved) == 1
        retrieved_conv = retrieved[0]
        assert retrieved_conv.id == "conv1"
        assert retrieved_conv.customer_email == "test@example.com"
        assert len(retrieved_conv.messages) == 2
        assert set(retrieved_conv.tags) == {"support", "urgent"}
        assert retrieved_conv.messages[0].body == "Hello, I need help"

    def test_sync_status_tracking(self, test_db_manager):
        """Test sync status tracking functionality."""
        # Get initial status
        status = test_db_manager.get_sync_status()

        assert status["total_conversations"] == 0
        assert status["total_messages"] == 0
        assert status["last_sync"] is None
        assert status["database_size_mb"] > 0  # Should have some size even empty

        # Add some test data
        message = Message(
            id="msg1", author_type="user", body="Test message", created_at=datetime.now()
        )

        conversation = Conversation(
            id="conv1", created_at=datetime.now(), updated_at=datetime.now(), messages=[message]
        )

        test_db_manager.store_conversations([conversation])

        # Check updated status
        status = test_db_manager.get_sync_status()
        assert status["total_conversations"] == 1
        assert status["total_messages"] == 1
        assert status["last_sync"] is not None

    def test_data_freshness_check(self, test_db_manager):
        """Test data freshness checking functionality."""
        now = datetime.now()
        start_time = now - timedelta(hours=2)
        end_time = now - timedelta(hours=1)

        # No data initially
        freshness = test_db_manager.get_data_freshness_for_timeframe(start_time, end_time)
        assert freshness == 0

        # Add conversation in timeframe
        message = Message(
            id="msg1",
            author_type="user",
            body="Test message",
            created_at=start_time + timedelta(minutes=30),
        )

        conversation = Conversation(
            id="conv1",
            created_at=start_time + timedelta(minutes=30),
            updated_at=start_time + timedelta(minutes=30),
            messages=[message],
        )

        test_db_manager.store_conversations([conversation])

        # Check freshness again - should return an integer (can be negative due to timing)
        freshness = test_db_manager.get_data_freshness_for_timeframe(start_time, end_time)
        assert isinstance(freshness, int), "Freshness should be an integer value"


class TestDatabaseTransaction:
    """Test database transaction handling."""

    def test_transaction_rollback_on_error(self, test_db_manager):
        """Test that transactions are rolled back on error."""
        # This test ensures data integrity by verifying rollback behavior
        initial_count = test_db_manager.get_sync_status()["total_conversations"]

        # Create valid conversation
        valid_message = Message(
            id="valid_msg", author_type="user", body="Valid message", created_at=datetime.now()
        )

        valid_conversation = Conversation(
            id="valid_conv",
            created_at=datetime.now(),
            updated_at=datetime.now(),
            messages=[valid_message],
        )

        # Store valid conversation first
        test_db_manager.store_conversations([valid_conversation])

        # Verify it was stored
        assert test_db_manager.get_sync_status()["total_conversations"] == initial_count + 1

    def test_duplicate_conversation_handling(self, test_db_manager):
        """Test that duplicate conversations are handled correctly."""
        # Create conversation
        message = Message(
            id="msg1", author_type="user", body="Original message", created_at=datetime.now()
        )

        conversation = Conversation(
            id="conv1", created_at=datetime.now(), updated_at=datetime.now(), messages=[message]
        )

        # Store conversation twice
        stored_count1 = test_db_manager.store_conversations([conversation])
        stored_count2 = test_db_manager.store_conversations([conversation])

        # First time should store, second time should not (no changes)
        assert stored_count1 == 1
        assert stored_count2 == 0  # No changes to store

        # Should still have only one conversation
        status = test_db_manager.get_sync_status()
        assert status["total_conversations"] == 1


class TestDatabaseCompatibility:
    """Test database schema compatibility and migration."""

    def test_schema_compatibility_check(self, temp_db_path):
        """Test schema compatibility checking."""
        # Create database with current schema
        DatabaseManager(db_path=temp_db_path)

        # Verify schema version is current
        with sqlite3.connect(temp_db_path) as conn:
            cursor = conn.execute("SELECT MAX(version) FROM schema_version")
            version = cursor.fetchone()[0]
            assert version == 2

    @patch("fast_intercom_mcp.database.logger")
    def test_backup_and_reset_on_incompatible_schema(self, mock_logger, temp_db_path):
        """Test that incompatible schemas trigger backup and reset."""
        # Create old schema database
        with sqlite3.connect(temp_db_path) as conn:
            # Create old conversations table without thread tracking columns
            conn.execute("""
                CREATE TABLE conversations (
                    id TEXT PRIMARY KEY,
                    created_at TIMESTAMP,
                    updated_at TIMESTAMP
                )
            """)
            conn.commit()

        # Initialize DatabaseManager - should detect incompatible schema
        DatabaseManager(db_path=temp_db_path)

        # Should have logged the backup message
        mock_logger.info.assert_any_call(
            "Incompatible database schema detected. Creating backup and resetting database."
        )

        # New schema should be created
        with sqlite3.connect(temp_db_path) as conn:
            cursor = conn.execute("PRAGMA table_info(conversations)")
            columns = [col[1] for col in cursor.fetchall()]
            assert "thread_complete" in columns  # New column should exist


class TestDatabaseCleanup:
    """Test database cleanup and maintenance operations."""

    def test_database_close(self, test_db_manager):
        """Test database connection cleanup."""
        # This is a simple test since DatabaseManager uses context managers
        # which handle connection cleanup automatically
        test_db_manager.close()

        # Should still be able to create new connections
        status = test_db_manager.get_sync_status()
        assert isinstance(status, dict)<|MERGE_RESOLUTION|>--- conflicted
+++ resolved
@@ -145,29 +145,19 @@
 
     def test_default_database_path(self):
         """Test that default database path is created correctly."""
-<<<<<<< HEAD
-        with tempfile.TemporaryDirectory() as temp_dir, patch('pathlib.Path.home') as mock_home:
-            mock_home.return_value = Path(temp_dir)
-=======
         with tempfile.TemporaryDirectory() as temp_dir:
             with patch("pathlib.Path.home") as mock_home:
                 mock_home.return_value = Path(temp_dir)
->>>>>>> 906acd6c
-
-            # Create the database manager with default path
-            db_manager = DatabaseManager()
-
-<<<<<<< HEAD
-            expected_path = Path(temp_dir) / '.fastintercom' / 'data.db'
-            assert db_manager.db_path == expected_path
-=======
+
+                # Create the database manager with default path
+                db_manager = DatabaseManager()
+
                 expected_path = Path(temp_dir) / ".fastintercom" / "data.db"
                 assert db_manager.db_path == expected_path
->>>>>>> 906acd6c
-
-            # Verify the directory and file were created
-            assert expected_path.parent.exists(), "Database directory should be created"
-            assert expected_path.exists(), "Database file should be created"
+
+                # Verify the directory and file were created
+                assert expected_path.parent.exists(), "Database directory should be created"
+                assert expected_path.exists(), "Database file should be created"
 
 
 class TestDatabaseOperations:
