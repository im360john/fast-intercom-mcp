"""Test configuration and fixtures for fast-intercom-mcp."""

import asyncio
import os
import shutil
import tempfile
from datetime import UTC, datetime, timedelta
from pathlib import Path
from unittest.mock import AsyncMock, Mock

import pytest

from fast_intercom_mcp.database import DatabaseManager
from fast_intercom_mcp.intercom_client import IntercomClient
from fast_intercom_mcp.mcp_server import FastIntercomMCPServer
from fast_intercom_mcp.models import Conversation, Message, SyncStats
from fast_intercom_mcp.sync.service import EnhancedSyncService
from fast_intercom_mcp.sync_service import SyncService


@pytest.fixture
def event_loop():
    """Create an instance of the default event loop for the test session."""
    loop = asyncio.get_event_loop_policy().new_event_loop()
    yield loop
    loop.close()


@pytest.fixture
def temp_dir():
    """Create a temporary directory for test files."""
    temp_path = tempfile.mkdtemp()
    yield Path(temp_path)
    shutil.rmtree(temp_path)


@pytest.fixture
def temp_db():
    """Provide a temporary database for testing."""
    with tempfile.NamedTemporaryFile(suffix=".db", delete=False) as f:
        db_path = f.name

    try:
        yield db_path
    finally:
        # Cleanup
        if os.path.exists(db_path):
            os.unlink(db_path)


@pytest.fixture
def mock_database_manager():
    """Create a mock database manager with common default behavior."""
    mock_db = Mock(spec=DatabaseManager)
    mock_db.db_path = ":memory:"
    mock_db.get_sync_status.return_value = {
        'database_size_mb': 1.5,
        'total_conversations': 100,
        'total_messages': 500,
        'last_sync': '2023-01-01T12:00:00',
        'database_path': ':memory:',
        'recent_syncs': []
    }
    mock_db.search_conversations.return_value = []
    mock_db.get_data_freshness_for_timeframe.return_value = 0
    mock_db.record_request_pattern = Mock()
    return mock_db


@pytest.fixture
def mock_sync_service():
    """Create a mock sync service with common default behavior."""
    mock_sync = Mock(spec=SyncService)
    mock_sync.get_status.return_value = {
        'active': True,
        'current_operation': None
    }
    mock_sync.sync_if_needed = AsyncMock(return_value={
        'sync_state': 'fresh',
        'message': 'Data is up to date',
        'data_complete': True
    })
    mock_sync.sync_recent = AsyncMock()
    mock_sync.sync_period = AsyncMock()
    return mock_sync


@pytest.fixture
def mock_intercom_client(test_conversations):
    """Create a mock Intercom client."""
    client = Mock(spec=IntercomClient)
    client.access_token = "test_token"
    
    # Use AsyncMock for proper assertion support
    client.fetch_conversations_for_period = AsyncMock(return_value=test_conversations)
    client.fetch_conversations_incremental = AsyncMock(return_value=SyncStats(
        total_conversations=1,
        new_conversations=1,
        updated_conversations=0,
        total_messages=2,
        duration_seconds=1.0,
        api_calls_made=1
    ))
    client.fetch_complete_conversation_thread = AsyncMock()
    client.fetch_individual_conversations = AsyncMock(return_value=test_conversations)
    client.get_app_id = AsyncMock(return_value="test_app_123")
    client.test_connection = AsyncMock(return_value=True)
    return client


@pytest.fixture
def test_server(mock_database_manager, mock_sync_service, mock_intercom_client):
    """Create a test server instance with mocked dependencies."""
    return FastIntercomMCPServer(
        database_manager=mock_database_manager,
        sync_service=mock_sync_service,
        intercom_client=mock_intercom_client
    )


@pytest.fixture
def database_manager(temp_db):
    """Provide a real database manager for integration tests."""
    return DatabaseManager(db_path=temp_db)


@pytest.fixture
def test_conversations():
    """Provide test conversation data for sync verification."""
    now = datetime.now(UTC)
    
    conversations = [
        # Conversation 1: Simple with customer/admin interaction
        Conversation(
            id="test_conv_1",
            created_at=now - timedelta(hours=2),
            updated_at=now - timedelta(hours=1),
            customer_email="user1@example.com",
            tags=["support", "high-priority"],
            messages=[
                Message(
                    id="msg_1",
                    author_type="user",
                    body="I need help with my account",
<<<<<<< HEAD
                    created_at=now - timedelta(hours=2),
                    part_type="comment"
=======
                    created_at=datetime.now(UTC) - timedelta(hours=2),
                    part_type="comment",
>>>>>>> 906acd6c
                ),
                Message(
                    id="msg_2",
                    author_type="admin",
                    body="I'd be happy to help you with that",
<<<<<<< HEAD
                    created_at=now - timedelta(hours=2, minutes=5),
                    part_type="comment"
=======
                    created_at=datetime.now(UTC) - timedelta(hours=2, minutes=5),
                    part_type="comment",
>>>>>>> 906acd6c
                ),
                Message(
                    id="msg_3",
                    author_type="user",
                    body="Thank you for the quick response",
<<<<<<< HEAD
                    created_at=now - timedelta(hours=1),
                    part_type="comment"
                )
            ]
=======
                    created_at=datetime.now(UTC) - timedelta(hours=1),
                    part_type="comment",
                ),
            ],
>>>>>>> 906acd6c
        ),
        # Conversation 2: Billing inquiry
        Conversation(
            id="test_conv_2",
            created_at=now - timedelta(hours=3),
            updated_at=now - timedelta(hours=3),
            customer_email="user2@example.com",
            tags=["billing"],
            messages=[
                Message(
                    id="msg_4",
                    author_type="user",
                    body="Question about my invoice",
<<<<<<< HEAD
                    created_at=now - timedelta(hours=3),
                    part_type="comment"
=======
                    created_at=datetime.now(UTC) - timedelta(hours=3),
                    part_type="comment",
>>>>>>> 906acd6c
                ),
                Message(
                    id="msg_5",
                    author_type="admin",
                    body="Let me look into that for you",
<<<<<<< HEAD
                    created_at=now - timedelta(hours=3, minutes=2),
                    part_type="comment"
                )
            ]
=======
                    created_at=datetime.now(UTC) - timedelta(hours=3, minutes=2),
                    part_type="comment",
                ),
            ],
>>>>>>> 906acd6c
        ),
        # Conversation 3: Long thread with many messages
        Conversation(
            id="test_conv_3_long",
            created_at=now - timedelta(hours=4),
            updated_at=now - timedelta(minutes=30),
            customer_email="user3@example.com",
            tags=["feature-request"],
            messages=[
                Message(
                    id=f"msg_{i}",
                    author_type="user" if i % 2 == 0 else "admin",
                    body=f"Message {i} content",
<<<<<<< HEAD
                    created_at=now - timedelta(hours=4, minutes=i*5),
                    part_type="comment"
                )
                for i in range(25)  # Long conversation with 25 messages
            ]
        ),
        # Conversation 4: Recent conversation
        Conversation(
            id="conv_4",
            created_at=now - timedelta(hours=2),
            updated_at=now - timedelta(minutes=30),
            customer_email="user4@example.com",
            tags=["new"],
            messages=[
                Message(
                    id="msg_4_1",
                    author_type="user",
                    body="Just started using your service",
                    created_at=now - timedelta(hours=2),
                    part_type="comment"
                )
            ]
        ),
        # Conversation 5: Empty conversation (edge case)
        Conversation(
            id="conv_5",
            created_at=now - timedelta(days=1),
            updated_at=now - timedelta(days=1),
            customer_email="user5@example.com",
            tags=[],
            messages=[]
        )
    ]
    
    return conversations
=======
                    created_at=datetime.now(UTC) - timedelta(hours=4, minutes=i * 5),
                    part_type="comment",
                )
                for i in range(25)  # Long conversation with 25 messages
            ],
        ),
    ]


@pytest.fixture
def mock_intercom_client(test_conversations):
    """Provide a mock IntercomClient for testing."""
    client = Mock(spec=IntercomClient)

    # Use AsyncMock for proper assertion support
    client.fetch_conversations_for_period = AsyncMock(return_value=test_conversations)
    client.fetch_conversations_incremental = AsyncMock(
        return_value=SyncStats(
            total_conversations=1,
            new_conversations=1,
            updated_conversations=0,
            total_messages=2,
            duration_seconds=1.0,
            api_calls_made=1,
        )
    )
    client.fetch_complete_conversation_thread = AsyncMock()
    client.fetch_individual_conversations = AsyncMock(return_value=test_conversations)
    client.get_app_id = AsyncMock(return_value="test_app_123")
    client.test_connection = AsyncMock(return_value=True)
    return client
>>>>>>> 906acd6c


@pytest.fixture
def sync_service(database_manager, mock_intercom_client):
    """Provide a SyncService instance for testing."""
    return SyncService(database_manager, mock_intercom_client)


@pytest.fixture
def enhanced_sync_service(database_manager, mock_intercom_client):
    """Provide an EnhancedSyncService instance for testing."""
    return EnhancedSyncService(database_manager, mock_intercom_client)


@pytest.fixture
def test_sync_stats():
    """Provide test sync statistics."""
    return SyncStats(
        total_conversations=3,
        new_conversations=2,
        updated_conversations=1,
        total_messages=30,
        duration_seconds=5.5,
        api_calls_made=3,
    )


@pytest.fixture
def mock_sync_stats():
    """Provide mock sync statistics (alternative name for compatibility)."""
    return SyncStats(
        total_conversations=10,
        new_conversations=5,
        updated_conversations=3,
        total_messages=25,
        api_calls=8,
        duration_seconds=2.5
    )


@pytest.fixture
def mock_progress_callback():
    """Provide a mock progress callback for testing."""
<<<<<<< HEAD
    return Mock()


# Test configuration
pytest_plugins = []


def pytest_configure(config):
    """Configure pytest with custom markers."""
    config.addinivalue_line(
        "markers", "slow: mark test as slow running"
    )
    config.addinivalue_line(
        "markers", "integration: mark test as integration test"
    )
    config.addinivalue_line(
        "markers", "unit: mark test as unit test"
    )


def pytest_collection_modifyitems(config, items):
    """Modify test collection to add markers automatically."""
    for item in items:
        # Add unit test marker to all tests by default
        if not any(marker.name in ['integration', 'slow'] for marker in item.iter_markers()):
            item.add_marker(pytest.mark.unit)
=======
    return Mock()
>>>>>>> 906acd6c
<|MERGE_RESOLUTION|>--- conflicted
+++ resolved
@@ -2,17 +2,14 @@
 
 import asyncio
 import os
-import shutil
 import tempfile
 from datetime import UTC, datetime, timedelta
-from pathlib import Path
 from unittest.mock import AsyncMock, Mock
 
 import pytest
 
 from fast_intercom_mcp.database import DatabaseManager
 from fast_intercom_mcp.intercom_client import IntercomClient
-from fast_intercom_mcp.mcp_server import FastIntercomMCPServer
 from fast_intercom_mcp.models import Conversation, Message, SyncStats
 from fast_intercom_mcp.sync.service import EnhancedSyncService
 from fast_intercom_mcp.sync_service import SyncService
@@ -27,14 +24,6 @@
 
 
 @pytest.fixture
-def temp_dir():
-    """Create a temporary directory for test files."""
-    temp_path = tempfile.mkdtemp()
-    yield Path(temp_path)
-    shutil.rmtree(temp_path)
-
-
-@pytest.fixture
 def temp_db():
     """Provide a temporary database for testing."""
     with tempfile.NamedTemporaryFile(suffix=".db", delete=False) as f:
@@ -43,98 +32,24 @@
     try:
         yield db_path
     finally:
-        # Cleanup
         if os.path.exists(db_path):
             os.unlink(db_path)
 
 
 @pytest.fixture
-def mock_database_manager():
-    """Create a mock database manager with common default behavior."""
-    mock_db = Mock(spec=DatabaseManager)
-    mock_db.db_path = ":memory:"
-    mock_db.get_sync_status.return_value = {
-        'database_size_mb': 1.5,
-        'total_conversations': 100,
-        'total_messages': 500,
-        'last_sync': '2023-01-01T12:00:00',
-        'database_path': ':memory:',
-        'recent_syncs': []
-    }
-    mock_db.search_conversations.return_value = []
-    mock_db.get_data_freshness_for_timeframe.return_value = 0
-    mock_db.record_request_pattern = Mock()
-    return mock_db
-
-
-@pytest.fixture
-def mock_sync_service():
-    """Create a mock sync service with common default behavior."""
-    mock_sync = Mock(spec=SyncService)
-    mock_sync.get_status.return_value = {
-        'active': True,
-        'current_operation': None
-    }
-    mock_sync.sync_if_needed = AsyncMock(return_value={
-        'sync_state': 'fresh',
-        'message': 'Data is up to date',
-        'data_complete': True
-    })
-    mock_sync.sync_recent = AsyncMock()
-    mock_sync.sync_period = AsyncMock()
-    return mock_sync
-
-
-@pytest.fixture
-def mock_intercom_client(test_conversations):
-    """Create a mock Intercom client."""
-    client = Mock(spec=IntercomClient)
-    client.access_token = "test_token"
-    
-    # Use AsyncMock for proper assertion support
-    client.fetch_conversations_for_period = AsyncMock(return_value=test_conversations)
-    client.fetch_conversations_incremental = AsyncMock(return_value=SyncStats(
-        total_conversations=1,
-        new_conversations=1,
-        updated_conversations=0,
-        total_messages=2,
-        duration_seconds=1.0,
-        api_calls_made=1
-    ))
-    client.fetch_complete_conversation_thread = AsyncMock()
-    client.fetch_individual_conversations = AsyncMock(return_value=test_conversations)
-    client.get_app_id = AsyncMock(return_value="test_app_123")
-    client.test_connection = AsyncMock(return_value=True)
-    return client
-
-
-@pytest.fixture
-def test_server(mock_database_manager, mock_sync_service, mock_intercom_client):
-    """Create a test server instance with mocked dependencies."""
-    return FastIntercomMCPServer(
-        database_manager=mock_database_manager,
-        sync_service=mock_sync_service,
-        intercom_client=mock_intercom_client
-    )
-
-
-@pytest.fixture
 def database_manager(temp_db):
-    """Provide a real database manager for integration tests."""
+    """Provide a DatabaseManager instance with temporary database."""
     return DatabaseManager(db_path=temp_db)
 
 
 @pytest.fixture
 def test_conversations():
     """Provide test conversation data for sync verification."""
-    now = datetime.now(UTC)
-    
-    conversations = [
-        # Conversation 1: Simple with customer/admin interaction
+    return [
         Conversation(
             id="test_conv_1",
-            created_at=now - timedelta(hours=2),
-            updated_at=now - timedelta(hours=1),
+            created_at=datetime.now(UTC) - timedelta(hours=2),
+            updated_at=datetime.now(UTC) - timedelta(hours=1),
             customer_email="user1@example.com",
             tags=["support", "high-priority"],
             messages=[
@@ -142,47 +57,29 @@
                     id="msg_1",
                     author_type="user",
                     body="I need help with my account",
-<<<<<<< HEAD
-                    created_at=now - timedelta(hours=2),
-                    part_type="comment"
-=======
                     created_at=datetime.now(UTC) - timedelta(hours=2),
                     part_type="comment",
->>>>>>> 906acd6c
                 ),
                 Message(
                     id="msg_2",
                     author_type="admin",
                     body="I'd be happy to help you with that",
-<<<<<<< HEAD
-                    created_at=now - timedelta(hours=2, minutes=5),
-                    part_type="comment"
-=======
                     created_at=datetime.now(UTC) - timedelta(hours=2, minutes=5),
                     part_type="comment",
->>>>>>> 906acd6c
                 ),
                 Message(
                     id="msg_3",
                     author_type="user",
                     body="Thank you for the quick response",
-<<<<<<< HEAD
-                    created_at=now - timedelta(hours=1),
-                    part_type="comment"
-                )
-            ]
-=======
                     created_at=datetime.now(UTC) - timedelta(hours=1),
                     part_type="comment",
                 ),
             ],
->>>>>>> 906acd6c
         ),
-        # Conversation 2: Billing inquiry
         Conversation(
             id="test_conv_2",
-            created_at=now - timedelta(hours=3),
-            updated_at=now - timedelta(hours=3),
+            created_at=datetime.now(UTC) - timedelta(hours=3),
+            updated_at=datetime.now(UTC) - timedelta(hours=3),
             customer_email="user2@example.com",
             tags=["billing"],
             messages=[
@@ -190,35 +87,22 @@
                     id="msg_4",
                     author_type="user",
                     body="Question about my invoice",
-<<<<<<< HEAD
-                    created_at=now - timedelta(hours=3),
-                    part_type="comment"
-=======
                     created_at=datetime.now(UTC) - timedelta(hours=3),
                     part_type="comment",
->>>>>>> 906acd6c
                 ),
                 Message(
                     id="msg_5",
                     author_type="admin",
                     body="Let me look into that for you",
-<<<<<<< HEAD
-                    created_at=now - timedelta(hours=3, minutes=2),
-                    part_type="comment"
-                )
-            ]
-=======
                     created_at=datetime.now(UTC) - timedelta(hours=3, minutes=2),
                     part_type="comment",
                 ),
             ],
->>>>>>> 906acd6c
         ),
-        # Conversation 3: Long thread with many messages
         Conversation(
             id="test_conv_3_long",
-            created_at=now - timedelta(hours=4),
-            updated_at=now - timedelta(minutes=30),
+            created_at=datetime.now(UTC) - timedelta(hours=4),
+            updated_at=datetime.now(UTC) - timedelta(minutes=30),
             customer_email="user3@example.com",
             tags=["feature-request"],
             messages=[
@@ -226,43 +110,6 @@
                     id=f"msg_{i}",
                     author_type="user" if i % 2 == 0 else "admin",
                     body=f"Message {i} content",
-<<<<<<< HEAD
-                    created_at=now - timedelta(hours=4, minutes=i*5),
-                    part_type="comment"
-                )
-                for i in range(25)  # Long conversation with 25 messages
-            ]
-        ),
-        # Conversation 4: Recent conversation
-        Conversation(
-            id="conv_4",
-            created_at=now - timedelta(hours=2),
-            updated_at=now - timedelta(minutes=30),
-            customer_email="user4@example.com",
-            tags=["new"],
-            messages=[
-                Message(
-                    id="msg_4_1",
-                    author_type="user",
-                    body="Just started using your service",
-                    created_at=now - timedelta(hours=2),
-                    part_type="comment"
-                )
-            ]
-        ),
-        # Conversation 5: Empty conversation (edge case)
-        Conversation(
-            id="conv_5",
-            created_at=now - timedelta(days=1),
-            updated_at=now - timedelta(days=1),
-            customer_email="user5@example.com",
-            tags=[],
-            messages=[]
-        )
-    ]
-    
-    return conversations
-=======
                     created_at=datetime.now(UTC) - timedelta(hours=4, minutes=i * 5),
                     part_type="comment",
                 )
@@ -294,7 +141,6 @@
     client.get_app_id = AsyncMock(return_value="test_app_123")
     client.test_connection = AsyncMock(return_value=True)
     return client
->>>>>>> 906acd6c
 
 
 @pytest.fixture
@@ -323,48 +169,6 @@
 
 
 @pytest.fixture
-def mock_sync_stats():
-    """Provide mock sync statistics (alternative name for compatibility)."""
-    return SyncStats(
-        total_conversations=10,
-        new_conversations=5,
-        updated_conversations=3,
-        total_messages=25,
-        api_calls=8,
-        duration_seconds=2.5
-    )
-
-
-@pytest.fixture
 def mock_progress_callback():
     """Provide a mock progress callback for testing."""
-<<<<<<< HEAD
-    return Mock()
-
-
-# Test configuration
-pytest_plugins = []
-
-
-def pytest_configure(config):
-    """Configure pytest with custom markers."""
-    config.addinivalue_line(
-        "markers", "slow: mark test as slow running"
-    )
-    config.addinivalue_line(
-        "markers", "integration: mark test as integration test"
-    )
-    config.addinivalue_line(
-        "markers", "unit: mark test as unit test"
-    )
-
-
-def pytest_collection_modifyitems(config, items):
-    """Modify test collection to add markers automatically."""
-    for item in items:
-        # Add unit test marker to all tests by default
-        if not any(marker.name in ['integration', 'slow'] for marker in item.iter_markers()):
-            item.add_marker(pytest.mark.unit)
-=======
-    return Mock()
->>>>>>> 906acd6c
+    return Mock()