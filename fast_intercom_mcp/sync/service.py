--- conflicted
+++ resolved
@@ -192,11 +192,7 @@
                         f"Data is stale and two-phase sync failed: {str(e)}",
                         sync_state="stale",
                         last_sync=sync_info.get("last_sync"),
-<<<<<<< HEAD
-                    )
-=======
                     ) from e
->>>>>>> e633e6db
 
         elif sync_state == "partial":
             # State 2: Partial data - proceed but log warning
