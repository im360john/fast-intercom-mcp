--- conflicted
+++ resolved
@@ -92,24 +92,12 @@
 
     # Configure loggers
     logging_config = {
-<<<<<<< HEAD
-        'version': 1,
-        'disable_existing_loggers': False,
-        'formatters': {
-            'json' if enable_json else 'standard': {
-                '()': JSONFormatter if enable_json else logging.Formatter,
-                "format": (
-                    "%(asctime)s [%(levelname)s] "
-                    "%(name)s:%(funcName)s:%(lineno)d - %(message)s"
-                )
-=======
         "version": 1,
         "disable_existing_loggers": False,
         "formatters": {
             "json" if enable_json else "standard": {
                 "()": JSONFormatter if enable_json else logging.Formatter,
                 "format": "%(asctime)s [%(levelname)s] %(name)s:%(funcName)s:%(lineno)d - %(message)s",
->>>>>>> 906acd6c
             }
         },
         "handlers": {
