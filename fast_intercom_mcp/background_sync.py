"""Background sync service that runs inside the MCP server process."""

import asyncio
import contextlib
import logging
import sqlite3
from datetime import datetime, timedelta

logger = logging.getLogger(__name__)


class BackgroundSyncService:
    """Background sync service that runs inside the MCP server process."""

    def __init__(self, db_manager, intercom_client, sync_interval_minutes: int = 15):
        self.db = db_manager
        self.intercom_client = intercom_client
        self.sync_interval = timedelta(minutes=sync_interval_minutes)
        self.running = False
        self.sync_task: asyncio.Task | None = None

    async def start(self):
        """Start the background sync service."""
        if self.running:
            return

        self.running = True
        self.sync_task = asyncio.create_task(self._sync_loop())
        logger.info(
            f"Background sync started with {self.sync_interval.total_seconds()/60} minute interval"
        )

    async def stop(self):
        """Stop the background sync service."""
        self.running = False
        if self.sync_task:
            self.sync_task.cancel()
            with contextlib.suppress(asyncio.CancelledError):
                await self.sync_task
        logger.info("Background sync stopped")

    async def _sync_loop(self):
        """Main sync loop - runs continuously."""
        # Initial sync on startup
        await self._perform_sync()

        while self.running:
            try:
                await asyncio.sleep(self.sync_interval.total_seconds())
                if self.running:  # Check again after sleep
                    await self._perform_sync()
            except asyncio.CancelledError:
                break
            except Exception as e:
                logger.error(f"Sync loop error: {e}")
                # Continue running, retry in next interval

    async def _perform_sync(self):
        """Perform a single sync operation with metadata tracking."""
        start_time = datetime.now()

        # Progressive sync: check for gaps in history and prioritize recent data
        sync_periods = self._get_progressive_sync_periods()

        for start_date, end_date in sync_periods:
            # Start sync - write metadata
            with sqlite3.connect(self.db.db_path) as conn:
                cursor = conn.execute("""
<<<<<<< HEAD
                    INSERT INTO sync_metadata
                    (sync_started_at, sync_status, sync_type, coverage_start_date, coverage_end_date)
=======
                    INSERT INTO sync_metadata 
                    (sync_started_at, sync_status, sync_type, coverage_start_date, 
                     coverage_end_date)
>>>>>>> 03c1135a
                    VALUES (?, 'in_progress', 'background', ?, ?)
                """, [
                    start_time.isoformat(), 
                    start_date.date().isoformat(), 
                    end_date.date().isoformat()
                ])
                sync_id = cursor.lastrowid
                conn.commit()

            try:
                logger.info(
                    f"Starting background sync for {start_date.date()} to {end_date.date()}"
                )

                # Use IntercomClient directly to avoid sync service conflicts
                conversations = await self.intercom_client.fetch_conversations_for_period(
                    start_date, end_date
                )
                stored_count = self.db.store_conversations(conversations)

                # Record sync period
                self.db.record_sync_period(
                    start_date, end_date, len(conversations), stored_count, 0
                )

                total_convos = len(conversations)
                total_msgs = sum(len(conv.messages) for conv in conversations)

                # Update metadata on success
                with sqlite3.connect(self.db.db_path) as conn:
                    conn.execute("""
                        UPDATE sync_metadata
                        SET sync_completed_at = ?,
                            sync_status = 'completed',
                            total_conversations = ?,
                            total_messages = ?
                        WHERE id = ?
                    """, [datetime.now().isoformat(), total_convos, total_msgs, sync_id])
                    conn.commit()

                logger.info(
                    f"Background sync completed: "
                    f"{total_convos} conversations, {total_msgs} messages"
                )

            except Exception as e:
                logger.error(
                    f"Background sync failed for {start_date.date()} to {end_date.date()}: {e}"
                )

                # Update metadata on failure
                with sqlite3.connect(self.db.db_path) as conn:
                    conn.execute("""
                        UPDATE sync_metadata
                        SET sync_completed_at = ?,
                            sync_status = 'failed',
                            error_message = ?
                        WHERE id = ?
                    """, [datetime.now().isoformat(), str(e), sync_id])
                    conn.commit()

                # Don't break the entire sync for one failed period
                continue

    def _get_progressive_sync_periods(self):
        """Get sync periods in priority order: recent first, then historical gaps."""
        now = datetime.now()
        periods = []

        # Simplified approach - just sync recent periods to avoid database issues
        # Priority 1: Last hour (most recent data)
        recent_start = now - timedelta(hours=1)
        periods.append((recent_start, now))

        # Priority 2: Yesterday
        yesterday_start = now - timedelta(days=1)
        yesterday_end = now - timedelta(hours=1)
        periods.append((yesterday_start, yesterday_end))

        # Priority 3: Last 7 days (if configured for more history)
        config_days = self._get_configured_history_days()
        if config_days > 1:
            week_start = now - timedelta(days=7)
            week_end = now - timedelta(days=1)
            periods.append((week_start, week_end))

        return periods[:2]  # Limit to 2 periods to avoid overwhelming

    def _get_configured_history_days(self) -> int:
        """Get the configured number of history days to sync."""
        try:
            from .config import Config
            config = Config.load()
            # Default to 1 year if ALL
            return config.initial_sync_days if config.initial_sync_days > 0 else 365
        except Exception:
            return 30  # Fallback default

    async def force_sync(self) -> bool:
        """Force an immediate sync (callable from MCP tools)."""
        try:
            await self._perform_sync()
            return True
        except Exception as e:
            logger.error(f"Force sync failed: {e}")
            return False<|MERGE_RESOLUTION|>--- conflicted
+++ resolved
@@ -66,14 +66,9 @@
             # Start sync - write metadata
             with sqlite3.connect(self.db.db_path) as conn:
                 cursor = conn.execute("""
-<<<<<<< HEAD
-                    INSERT INTO sync_metadata
-                    (sync_started_at, sync_status, sync_type, coverage_start_date, coverage_end_date)
-=======
                     INSERT INTO sync_metadata 
                     (sync_started_at, sync_status, sync_type, coverage_start_date, 
                      coverage_end_date)
->>>>>>> 03c1135a
                     VALUES (?, 'in_progress', 'background', ?, ?)
                 """, [
                     start_time.isoformat(), 
