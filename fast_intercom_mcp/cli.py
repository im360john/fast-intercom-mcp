"""Command line interface for FastIntercom MCP server."""

import asyncio
import contextlib
import logging
import os
import signal
import sys
from datetime import datetime, timedelta
from pathlib import Path

import click

from .config import Config
<<<<<<< HEAD
from .core.logging import setup_enhanced_logging
=======
from .core.config import setup_logging
>>>>>>> 03c1135a
from .database import DatabaseManager
from .http_server import FastIntercomHTTPServer
from .intercom_client import IntercomClient
from .mcp_server import FastIntercomMCPServer
from .sync_service import SyncManager

logger = logging.getLogger(__name__)


def _daemonize():
    """Daemonize the current process (Unix/Linux only)."""
    if os.name != 'posix':
        click.echo("⚠️  Daemon mode only supported on Unix/Linux systems")
        return

    try:
        # Fork first child
        pid = os.fork()
        if pid > 0:
            sys.exit(0)  # Exit parent
    except OSError as e:
        sys.stderr.write(f"Fork #1 failed: {e}\n")
        sys.exit(1)

    # Decouple from parent environment
    os.chdir("/")
    os.setsid()
    os.umask(0)

    # Fork second child
    try:
        pid = os.fork()
        if pid > 0:
            sys.exit(0)  # Exit second parent
    except OSError as e:
        sys.stderr.write(f"Fork #2 failed: {e}\n")
        sys.exit(1)

    # Redirect standard file descriptors to avoid blocking
    sys.stdout.flush()
    sys.stderr.flush()
    devnull = '/dev/null'
    if hasattr(os, "devnull"):
        devnull = os.devnull

    with open(devnull) as si, open(devnull, 'a+') as so, open(devnull, 'a+') as se:
        os.dup2(si.fileno(), sys.stdin.fileno())
        os.dup2(so.fileno(), sys.stdout.fileno())
        os.dup2(se.fileno(), sys.stderr.fileno())


@click.group()
@click.option('--config', '-c', help='Configuration file path')
@click.option('--verbose', '-v', is_flag=True, help='Enable verbose logging')
@click.pass_context
def cli(ctx, config, verbose):
    """FastIntercom MCP Server - Local Intercom conversation access."""
    ctx.ensure_object(dict)

    # Setup logging
    log_level = "DEBUG" if verbose else "INFO"
    setup_enhanced_logging(".", log_level)

    # Load configuration
    try:
        ctx.obj['config'] = Config.load(config)
        if verbose:
            ctx.obj['config'].log_level = "DEBUG"
    except Exception as e:
        click.echo(f"Error loading configuration: {e}", err=True)
        sys.exit(1)


@cli.command()
@click.option('--token', prompt='Intercom Access Token', hide_input=True,
              help='Your Intercom access token')
@click.option('--sync-days', default=7, type=int,
              help='Number of days of history to sync initially (0 for ALL history)')
@click.pass_context
def init(ctx, token, sync_days):
    """Initialize FastIntercom with your Intercom credentials."""
    click.echo("🚀 Initializing FastIntercom MCP Server...")

    # Validate sync_days (0 means ALL history, no upper limit)
    if sync_days < 0:
        sync_days = 7  # Default to 7 if negative

    # Save configuration
    config = Config(
        intercom_token=token,
        initial_sync_days=sync_days
    )
    config.save()

    click.echo(f"✅ Configuration saved to {Config.get_default_config_path()}")

    # Test connection
    async def test_connection():
        client = IntercomClient(token, config.api_timeout_seconds)
        if await client.test_connection():
            click.echo("✅ Connection to Intercom API successful")
            app_id = await client.get_app_id()
            if app_id:
                click.echo(f"📱 App ID: {app_id}")
            return True
        click.echo("❌ Failed to connect to Intercom API")
        return False

    if not asyncio.run(test_connection()):
        click.echo("Please check your access token and try again.")
        sys.exit(1)

    # Initialize database
    db = DatabaseManager(config.database_path, config.connection_pool_size)
    click.echo(f"📁 Database initialized at {db.db_path}")

    # Perform initial sync
    if click.confirm(f"Would you like to sync {sync_days} days of conversation history now?"):
        click.echo("🔄 Starting initial sync (this may take a few minutes)...")

        async def initial_sync():
            client = IntercomClient(token, config.api_timeout_seconds)
            sync_manager = SyncManager(db, client)
            sync_service = sync_manager.get_sync_service()

            try:
                stats = await sync_service.sync_initial(sync_days)
                click.echo("✅ Initial sync completed!")
                click.echo(f"   - {stats.total_conversations:,} conversations")
                click.echo(f"   - {stats.total_messages:,} messages")
                click.echo(f"   - {stats.duration_seconds:.1f} seconds")
            except Exception as e:
                click.echo(f"❌ Initial sync failed: {e}")
                return False
            return True

        if asyncio.run(initial_sync()):
            click.echo("\n🎉 FastIntercom is ready to use!")
            click.echo("Next steps:")
            click.echo("  1. Run 'fastintercom start' to start the MCP server")
            click.echo("  2. Configure Claude Desktop to use this MCP server")
            click.echo("  3. Start asking questions about your Intercom conversations!")
        else:
            click.echo("Initial sync failed, but you can retry later with 'fastintercom sync'")


@cli.command()
@click.option('--daemon', '-d', is_flag=True, help='Run as daemon (background process)')
@click.option('--port', default=None, type=int, 
              help='Port for HTTP MCP server (default: stdio mode)')
@click.option('--host', default="0.0.0.0", help='Host for HTTP server (default: 0.0.0.0)')
@click.option('--api-key', help='API key for HTTP authentication (auto-generated if not provided)')
@click.pass_context
def start(ctx, daemon, port, host, api_key):
    """Start the FastIntercom MCP server."""
    config = ctx.obj['config']

    if daemon:
        click.echo("🚀 Starting FastIntercom MCP Server in daemon mode...")
        _daemonize()

    # Determine transport mode
    if port:
        click.echo(f"🌐 Starting FastIntercom HTTP MCP Server on {host}:{port}...")
        transport_mode = "http"
    else:
        click.echo("🚀 Starting FastIntercom MCP Server (stdio mode)...")
        transport_mode = "stdio"

    # Initialize components
    db = DatabaseManager(config.database_path, config.connection_pool_size)
    intercom_client = IntercomClient(config.intercom_token, config.api_timeout_seconds)
    sync_manager = SyncManager(db, intercom_client)

    # Create appropriate server based on transport mode
    if transport_mode == "http":
        server = FastIntercomHTTPServer(
            db,
            sync_manager.get_sync_service(),
            intercom_client,
            api_key=api_key,
            host=host,
            port=port
        )
    else:
        server = FastIntercomMCPServer(db, sync_manager.get_sync_service(), intercom_client)

    # Setup signal handlers for graceful shutdown
    def signal_handler(signum, frame):
        click.echo("\n🛑 Shutting down gracefully...")
        if transport_mode == "http":
            sync_manager.stop()
        sys.exit(0)

    signal.signal(signal.SIGINT, signal_handler)
    signal.signal(signal.SIGTERM, signal_handler)

    async def run_server():
        # Test connection
        if not await intercom_client.test_connection():
            click.echo("❌ Failed to connect to Intercom API. Check your token.")
            return False

        click.echo("✅ Connected to Intercom API")

        if transport_mode == "http":
            # HTTP mode: start external sync manager
            sync_manager.start()
            click.echo("🔄 Background sync service started")

            # Show connection info for HTTP mode
            conn_info = server.get_connection_info()
            click.echo("📡 HTTP MCP server ready!")
            click.echo(f"   URL: {conn_info['url']}")
            click.echo(f"   API Key: {conn_info['authentication']['token']}")
            click.echo(f"   Health: {conn_info['endpoints']['health']}")
            click.echo("   (Press Ctrl+C to stop)")

            try:
                await server.start()
            except KeyboardInterrupt:
                pass
            finally:
                await server.stop()
                sync_manager.stop()
        else:
            # Stdio mode: MCP server manages its own sync
            click.echo("🔄 Background sync service started")
            click.echo("📡 MCP server listening for requests...")
            click.echo("   (Press Ctrl+C to stop)")

            with contextlib.suppress(KeyboardInterrupt):
                await server.run()

        return True

    try:
        asyncio.run(run_server())
    except KeyboardInterrupt:
        # Handle Ctrl+C gracefully without error message
        pass
    except Exception as e:
        try:
            click.echo(f"❌ Server error: {e}")
        except Exception:
            # If click.echo fails (closed stdout), just exit
            pass
        sys.exit(1)


@cli.command()
@click.option('--port', default=8000, type=int, help='Port for HTTP server')
@click.option('--host', default="0.0.0.0", help='Host for HTTP server')
@click.option('--api-key', help='API key for authentication (auto-generated if not provided)')
@click.pass_context
def serve(ctx, port, host, api_key):
    """Start the FastIntercom HTTP MCP server."""
    config = ctx.obj['config']

    click.echo(f"🌐 Starting FastIntercom HTTP MCP Server on {host}:{port}...")

    # Initialize components
    db = DatabaseManager(config.database_path, config.connection_pool_size)
    intercom_client = IntercomClient(config.intercom_token, config.api_timeout_seconds)
    sync_manager = SyncManager(db, intercom_client)

    server = FastIntercomHTTPServer(
        db,
        sync_manager.get_sync_service(),
        intercom_client,
        api_key=api_key,
        host=host,
        port=port
    )

    # Setup signal handlers for graceful shutdown
    def signal_handler(signum, frame):
        click.echo("\n🛑 Shutting down gracefully...")
        sync_manager.stop()
        sys.exit(0)

    signal.signal(signal.SIGINT, signal_handler)
    signal.signal(signal.SIGTERM, signal_handler)

    async def run_server():
        # Start background sync
        sync_manager.start()

        # Test connection
        if not await intercom_client.test_connection():
            click.echo("❌ Failed to connect to Intercom API. Check your token.")
            return False

        click.echo("✅ Connected to Intercom API")
        click.echo("🔄 Background sync service started")

        # Show connection info
        conn_info = server.get_connection_info()
        click.echo("📡 HTTP MCP server ready!")
        click.echo(f"   URL: {conn_info['url']}")
        click.echo(f"   API Key: {conn_info['authentication']['token']}")
        click.echo(f"   Health: {conn_info['endpoints']['health']}")
        click.echo("   (Press Ctrl+C to stop)")

        try:
            await server.start()
        except KeyboardInterrupt:
            pass
        finally:
            await server.stop()
            sync_manager.stop()

        return True

    try:
        asyncio.run(run_server())
    except KeyboardInterrupt:
        pass
    except Exception as e:
        click.echo(f"❌ Server error: {e}")
        sys.exit(1)


@cli.command()
@click.pass_context
def mcp(ctx):
    """Start the FastIntercom MCP server in stdio mode (for MCP clients)."""
    config = ctx.obj['config']

    # Initialize components
    db = DatabaseManager(config.database_path, config.connection_pool_size)
    intercom_client = IntercomClient(config.intercom_token, config.api_timeout_seconds)
    sync_manager = SyncManager(db, intercom_client)
    mcp_server = FastIntercomMCPServer(db, sync_manager.get_sync_service(), intercom_client)

    async def run_mcp_server():
        # Note: MCP server will start its own background sync
        try:
            await mcp_server.run()
        finally:
            # Ensure cleanup
            pass

    try:
        asyncio.run(run_mcp_server())
    except Exception as e:
        # Log error but don't print to stdout (would interfere with MCP protocol)
        logger.error(f"MCP server error: {e}")
        sys.exit(1)


@cli.command()
@click.pass_context
def status(ctx):
    """Show server status and statistics."""
    config = ctx.obj['config']

    # Check if database exists
    db_path = config.database_path or (Path.home() / ".fastintercom" / "data.db")
    if not Path(db_path).exists():
        click.echo("❌ Database not found. Run 'fastintercom init' first.")
        return

    db = DatabaseManager(config.database_path, config.connection_pool_size)
    status = db.get_sync_status()

    click.echo("📊 FastIntercom Server Status")
    click.echo("=" * 40)
    click.echo(f"💾 Storage: {status['database_size_mb']} MB")
    click.echo(f"💬 Conversations: {status['total_conversations']:,}")
    click.echo(f"✉️  Messages: {status['total_messages']:,}")

    if status['last_sync']:
        last_sync = datetime.fromisoformat(status['last_sync'])
        time_diff = datetime.now() - last_sync
        if time_diff.total_seconds() < 60:
            time_str = "just now"
        elif time_diff.total_seconds() < 3600:
            time_str = f"{int(time_diff.total_seconds() / 60)} minutes ago"
        else:
            time_str = f"{int(time_diff.total_seconds() / 3600)} hours ago"
        click.echo(f"🕒 Last Sync: {time_str}")
    else:
        click.echo("🕒 Last Sync: Never")

    click.echo(f"📁 Database: {status['database_path']}")

    # Recent sync activity
    if status['recent_syncs']:
        click.echo("\n📈 Recent Sync Activity:")
        for sync in status['recent_syncs'][:5]:
            sync_time = datetime.fromisoformat(sync['last_synced'])
            click.echo(f"  {sync_time.strftime('%m/%d %H:%M')}: "
                      f"{sync['conversation_count']} conversations "
                      f"({sync.get('new_conversations', 0)} new)")


@cli.command()
@click.option('--force', '-f', is_flag=True, help='Force full sync of recent data')
@click.option('--days', '-d', default=1, type=int, help='Number of days to sync (for force mode)')
@click.pass_context
def sync(ctx, force, days):
    """Manually trigger conversation sync."""
    config = ctx.obj['config']

    click.echo("🔄 Starting manual sync...")

    async def run_sync():
        db = DatabaseManager(config.database_path, config.connection_pool_size)
        intercom_client = IntercomClient(config.intercom_token, config.api_timeout_seconds)
        sync_manager = SyncManager(db, intercom_client)
        sync_service = sync_manager.get_sync_service()

        try:
            if force:
                # Force sync specified days
                days_clamped = min(days, 30)  # Max 30 days
                click.echo(f"📅 Force syncing last {days_clamped} days...")
                now = datetime.now()
                start_date = now - timedelta(days=days_clamped)
                stats = await sync_service.sync_period(start_date, now)
            else:
                # Incremental sync
                click.echo("⚡ Running incremental sync...")
                stats = await sync_service.sync_recent()

            click.echo("✅ Sync completed!")
            click.echo(f"   - {stats.total_conversations:,} conversations")
            click.echo(f"   - {stats.new_conversations:,} new")
            click.echo(f"   - {stats.updated_conversations:,} updated")
            click.echo(f"   - {stats.total_messages:,} messages")
            click.echo(f"   - {stats.duration_seconds:.1f} seconds")

            if stats.errors_encountered > 0:
                click.echo(f"   - ⚠️  {stats.errors_encountered} errors")

        except Exception as e:
            click.echo(f"❌ Sync failed: {e}")
            sys.exit(1)

    asyncio.run(run_sync())


@cli.command()
@click.pass_context
def logs(ctx):
    """Show recent log entries."""
    log_file = Path.home() / ".fastintercom" / "logs" / "fastintercom.log"

    if not log_file.exists():
        click.echo("No log file found.")
        return

    # Show last 50 lines
    try:
        with open(log_file) as f:
            lines = f.readlines()
            for line in lines[-50:]:
                click.echo(line.rstrip())
    except Exception as e:
        click.echo(f"Error reading log file: {e}")


@cli.command()
@click.confirmation_option(prompt='Are you sure you want to reset all data?')
@click.pass_context
def reset(ctx):
    """Reset all data (database and configuration)."""
    config_dir = Path.home() / ".fastintercom"

    if config_dir.exists():
        import shutil
        shutil.rmtree(config_dir)
        click.echo("✅ All FastIntercom data has been reset.")
    else:
        click.echo("No data found to reset.")


if __name__ == "__main__":
    cli()<|MERGE_RESOLUTION|>--- conflicted
+++ resolved
@@ -12,11 +12,7 @@
 import click
 
 from .config import Config
-<<<<<<< HEAD
-from .core.logging import setup_enhanced_logging
-=======
 from .core.config import setup_logging
->>>>>>> 03c1135a
 from .database import DatabaseManager
 from .http_server import FastIntercomHTTPServer
 from .intercom_client import IntercomClient
